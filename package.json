--- conflicted
+++ resolved
@@ -1,20 +1,8 @@
 {
   "name": "shaka-player",
   "description": "DASH/EME video player library",
-<<<<<<< HEAD
-  "version": "2.0.8",
-  "homepage": "https://github.com/google/shaka-player",
-  "author": "Google",
-  "maintainers": [
-    {
-      "name": "Joey Parrish",
-      "email": "joeyparrish@google.com"
-    }
-  ],
-=======
-  "version": "2.0.6-hola-1",
+  "version": "2.0.8-hola-1",
   "homepage": "https://github.com/hola/shaka-player",
->>>>>>> a11cde42
   "devDependencies": {
     "array-includes": "^3.0.2",
     "es6-shim": "^0.35.2",
